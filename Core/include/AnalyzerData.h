/*! Base class for Analyzer data containers.
This file is part of https://github.com/hh-italian-group/AnalysisTools. */

#pragma once

#include <vector>
#include <unordered_map>
#include <utility>

#include "RootExt.h"
#include "TextIO.h"
#include "SmartHistogram.h"

#define ANA_DATA_ENTRY(type, name, ...) \
    root_ext::AnalyzerDataEntry<type> name{#name, this, ##__VA_ARGS__};
    /**/

#define TH1D_ENTRY(name, nbinsx, xlow, xup) ANA_DATA_ENTRY(TH1D, name, nbinsx, xlow, xup)
#define TH1D_ENTRY_FIX(name, binsizex, nbinsx, xlow) TH1D_ENTRY(name, nbinsx, xlow, (xlow+binsizex*nbinsx))
#define TH1D_ENTRY_CUSTOM(name, bins) ANA_DATA_ENTRY(TH1D, name, bins)

#define TH1D_ENTRY_EX(name, nbinsx, xlow, xup, x_axis_title, y_axis_title, use_log_y, max_y_sf, divide, store) \
    ANA_DATA_ENTRY(TH1D, name, nbinsx, xlow, xup, x_axis_title, y_axis_title, use_log_y, max_y_sf, divide, store)
#define TH1D_ENTRY_FIX_EX(name, binsizex, nbinsx, xlow, x_axis_title, y_axis_title, use_log_y, max_y_sf, divide, store) \
    TH1D_ENTRY_EX(name, nbinsx, xlow, (xlow+binsizex*nbinsx), x_axis_title, y_axis_title, use_log_y, max_y_sf, divide, store)
#define TH1D_ENTRY_CUSTOM_EX(name, bins, x_axis_title, y_axis_title, use_log_y, max_y_sf, divide, store) \
    ANA_DATA_ENTRY(TH1D, name, bins, x_axis_title, y_axis_title, use_log_y, max_y_sf, divide, store)

#define TH2D_ENTRY(name, nbinsx, xlow, xup, nbinsy, ylow, yup) \
    ANA_DATA_ENTRY(TH2D, name, nbinsx, xlow, xup, nbinsy, ylow, yup)
#define TH2D_ENTRY_FIX(name, binsizex, nbinsx, xlow, binsizey, nbinsy, ylow) \
    TH2D_ENTRY(name, nbinsx, xlow, (xlow+binsizex*nbinsx), nbinsy, ylow, (ylow+binsizey*nbinsy))

#define TH2D_ENTRY_EX(name, nbinsx, xlow, xup, nbinsy, ylow, yup, x_axis_title, y_axis_title, use_log_y, max_y_sf, \
                      store) \
    ANA_DATA_ENTRY(TH2D, name, nbinsx, xlow, xup, nbinsy, ylow, yup, x_axis_title, y_axis_title, use_log_y, max_y_sf, \
                   store)
#define TH2D_ENTRY_FIX_EX(name, binsizex, nbinsx, xlow, binsizey, nbinsy, ylow, x_axis_title, y_axis_title, \
                          use_log_y, max_y_sf, store) \
    TH2D_ENTRY_EX(name, nbinsx, xlow, (xlow+binsizex*nbinsx), nbinsy, ylow, (ylow+binsizey*nbinsy), x_axis_title, \
                  y_axis_title, use_log_y, max_y_sf, store)
#define TH2D_ENTRY_CUSTOM(name, binsx, binsy) ANA_DATA_ENTRY(TH2D, name, binsx, binsy)

#define GRAPH_ENTRY(name) ANA_DATA_ENTRY(TGraph, name)

namespace root_ext {

class AnalyzerData;

struct AnalyzerDataEntryBase {
    inline AnalyzerDataEntryBase(const std::string& _name, AnalyzerData* _data);
    virtual ~AnalyzerDataEntryBase() {}
    const std::string& Name() const { return name; }
private:
    std::string name;
protected:
    AnalyzerData* data;
};

class AnalyzerData {
public:
    using Hist = AbstractHistogram;
    using HistPtr = std::shared_ptr<Hist>;
    using HistContainer = std::unordered_map<std::string, HistPtr>;
    using Entry = AnalyzerDataEntryBase;
    using EntryContainer = std::unordered_map<std::string, Entry*>;

    AnalyzerData() : directory(nullptr), readMode(false) {}

    explicit AnalyzerData(const std::string& outputFileName) :
        outputFile(CreateRootFile(outputFileName)), directory(outputFile.get()), readMode(false) {}

    explicit AnalyzerData(std::shared_ptr<TFile> _outputFile, const std::string& directoryName = "",
                          bool _readMode = false) :
        outputFile(_outputFile), readMode(_readMode)
    {
        if(!outputFile)
            throw analysis::exception("Output file is nullptr.");
        directory = directoryName.size() ? GetDirectory(*outputFile, directoryName, true) : outputFile.get();
    }

    explicit AnalyzerData(TDirectory* _directory, const std::string& subDirectoryName = "", bool _readMode = false) :
        readMode(_readMode)
    {
        if(!_directory)
            throw analysis::exception("Output directory is nullptr.");
        directory = subDirectoryName.size() ? GetDirectory(*_directory, subDirectoryName, true) : _directory;
    }

    virtual ~AnalyzerData()
    {
        if(directory && !readMode) {
            for(const auto& hist : histograms)
                hist.second->WriteRootObject();
        }
    }

    TDirectory* GetOutputDirectory() const { return directory; }
    std::shared_ptr<TFile> GetOutputFile() const { return outputFile; }

    void AddHistogram(HistPtr hist)
    {
        if(!hist)
            throw analysis::exception("Can't add nullptr histogram into AnalyzerData");
        if(histograms.count(hist->Name()))
            throw analysis::exception("Histogram '%1%' already exists in this AnalyzerData.") % hist->Name();
        hist->SetOutputDirectory(directory);
        histograms[hist->Name()] = hist;
    }
    const HistContainer& GetHistograms() const { return histograms; }

    void AddEntry(Entry& entry)
    {
        if(entries.count(entry.Name()))
            throw analysis::exception("Entry '%1%' already exists in this AnalyzerData.") % entry.Name();
        entries[entry.Name()] = &entry;
    }
    const EntryContainer& GetEntries() const { return entries; }

private:
    std::shared_ptr<TFile> outputFile;
    TDirectory* directory;
    bool readMode;
    EntryContainer entries;
    HistContainer histograms;
};

AnalyzerDataEntryBase::AnalyzerDataEntryBase(const std::string& _name, AnalyzerData* _data)
    : name(_name), data(_data)
{
    data->AddEntry(*this);
}

template<typename _ValueType>
struct AnalyzerDataEntry : AnalyzerDataEntryBase  {
    using ValueType = _ValueType;
    using Hist = SmartHistogram<ValueType>;
    using HistPtr = std::shared_ptr<Hist>;
    using HistPtrMap = std::unordered_map<std::string, HistPtr>;
    using RootContainer = typename Hist::RootContainer;

    AnalyzerDataEntry(const std::string& _name, AnalyzerData* data) :
        AnalyzerDataEntryBase(_name, data)
    {
    }

    template<typename... Args>
    AnalyzerDataEntry(const std::string& _name, AnalyzerData* data, Args&&... args) :
        AnalyzerDataEntryBase(_name, data)
    {
        SetMasterHist(std::forward<Args>(args)...);
    }

    Hist& operator()()
    {
        if(!default_hist) {
            default_hist = std::make_shared<Hist>(GetMasterHist());
            histograms[""] = default_hist;
            data->AddHistogram(default_hist);
        }
        return *default_hist;
    }

    template<typename ...KeySuffix>
    Hist& operator()(KeySuffix&&... suffix)
    {
<<<<<<< HEAD
        const auto key = analysis::ToString(std::forward<KeySuffix>(suffix));
=======
        const auto key = SuffixToKey(std::forward<KeySuffix>(suffix)...);
>>>>>>> 8457c518
        auto iter = histograms.find(key);
        if(iter != histograms.end())
            return *iter->second;
        auto hist = std::make_shared<Hist>(GetMasterHist());
        hist->SetName(FullName(key));
        data->AddHistogram(hist);
        histograms[key] = hist;
        return *hist;
    }

    template<typename KeySuffix, typename... Args>
    void Emplace(KeySuffix&& suffix, Args&&... args)
    {
        const auto key = analysis::ToString(std::forward<KeySuffix>(suffix));
        auto iter = histograms.find(key);
        if(iter != histograms.end())
            throw analysis::exception("Histogram with suffix '%1%' already exists in '%2%'.") % key % Name();
        auto hist = std::make_shared<Hist>(FullName(key), std::forward<Args>(args)...);
        data->AddHistogram(hist);
        histograms[key] = hist;
    }

    const HistPtrMap& GetHistograms() const { return histograms; }

    const Hist& GetMasterHist()
    {
        if(!master_hist)
            throw analysis::exception("Master histogram for '%1%' is not initialized.") % Name();
        return *master_hist;
    }

    template<typename... Args>
    void SetMasterHist(Args&&... args)
    {
        master_hist = std::make_shared<Hist>(Name(), std::forward<Args>(args)...);
        master_hist->SetOutputDirectory(nullptr);
    }

<<<<<<< HEAD
    std::string FullName(const std::string& key) const { return Name() + "_" + key; }

    Hist& Read() { return ReadFromDirectory((*this)()); }
    template<typename KeySuffix>
    Hist& Read(KeySuffix&& suffix) { return ReadFromDirectory((*this)(std::forward<KeySuffix>(suffix))); }


private:
    Hist& ReadFromDirectory(Hist& hist)
    {
        auto dir = hist.GetOutputDirectory();
        auto original_hist = ReadObject<RootContainer>(dir, hist.Name());
        hist.CopyContent(original_hist);
        delete original_hist;
        return hist;
=======
    static std::string SuffixToKey()
    {
        return "";
    }

    template<typename T, typename ...KeySuffix>
    static std::string SuffixToKey(T&& first_suffix, KeySuffix&&... suffix)
    {
        std::ostringstream ss_suffix;
        ss_suffix << first_suffix;
        const auto other_suffix = SuffixToKey(std::forward<KeySuffix>(suffix)...);
        if(other_suffix.size())
            ss_suffix << "_" << other_suffix;
        return ss_suffix.str();
>>>>>>> 8457c518
    }

private:
    HistPtr master_hist, default_hist;
    HistPtrMap histograms;
};

} // root_ext<|MERGE_RESOLUTION|>--- conflicted
+++ resolved
@@ -164,11 +164,7 @@
     template<typename ...KeySuffix>
     Hist& operator()(KeySuffix&&... suffix)
     {
-<<<<<<< HEAD
-        const auto key = analysis::ToString(std::forward<KeySuffix>(suffix));
-=======
         const auto key = SuffixToKey(std::forward<KeySuffix>(suffix)...);
->>>>>>> 8457c518
         auto iter = histograms.find(key);
         if(iter != histograms.end())
             return *iter->second;
@@ -182,7 +178,7 @@
     template<typename KeySuffix, typename... Args>
     void Emplace(KeySuffix&& suffix, Args&&... args)
     {
-        const auto key = analysis::ToString(std::forward<KeySuffix>(suffix));
+        const auto key = SuffixToKey(std::forward<KeySuffix>(suffix));
         auto iter = histograms.find(key);
         if(iter != histograms.end())
             throw analysis::exception("Histogram with suffix '%1%' already exists in '%2%'.") % key % Name();
@@ -207,27 +203,13 @@
         master_hist->SetOutputDirectory(nullptr);
     }
 
-<<<<<<< HEAD
     std::string FullName(const std::string& key) const { return Name() + "_" + key; }
 
     Hist& Read() { return ReadFromDirectory((*this)()); }
     template<typename KeySuffix>
     Hist& Read(KeySuffix&& suffix) { return ReadFromDirectory((*this)(std::forward<KeySuffix>(suffix))); }
 
-
-private:
-    Hist& ReadFromDirectory(Hist& hist)
-    {
-        auto dir = hist.GetOutputDirectory();
-        auto original_hist = ReadObject<RootContainer>(dir, hist.Name());
-        hist.CopyContent(original_hist);
-        delete original_hist;
-        return hist;
-=======
-    static std::string SuffixToKey()
-    {
-        return "";
-    }
+    static std::string SuffixToKey() { return ""; }
 
     template<typename T, typename ...KeySuffix>
     static std::string SuffixToKey(T&& first_suffix, KeySuffix&&... suffix)
@@ -238,7 +220,16 @@
         if(other_suffix.size())
             ss_suffix << "_" << other_suffix;
         return ss_suffix.str();
->>>>>>> 8457c518
+    }
+
+private:
+    Hist& ReadFromDirectory(Hist& hist)
+    {
+        auto dir = hist.GetOutputDirectory();
+        auto original_hist = ReadObject<RootContainer>(dir, hist.Name());
+        hist.CopyContent(original_hist);
+        delete original_hist;
+        return hist;
     }
 
 private:
