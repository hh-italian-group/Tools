--- conflicted
+++ resolved
@@ -29,9 +29,6 @@
 file(GLOB_RECURSE CONFIG_LIST "*.cfg" "*.xml" "*.txt")
 
 set(CMAKE_CXX_COMPILER g++)
-<<<<<<< HEAD
-set(CMAKE_CXX_FLAGS "-std=c++14 -Wall -03")
-=======
 set(CXX_COMMON_FLAGS "-std=c++14 -Weverything -Wno-c++98-compat -Wno-c++98-compat-pedantic -Wno-unused-macros \
                       -Wno-newline-eof -Wno-exit-time-destructors -Wno-global-constructors \
                       -Wno-gnu-zero-variadic-macro-arguments -Wno-documentation -Wno-shadow -Wno-missing-prototypes \
@@ -39,7 +36,6 @@
                       -Wno-float-equal -Wno-padded")
 set(CMAKE_CXX_FLAGS "${CXX_COMMON_FLAGS} -O3")
 set(CMAKE_CXX_FLAGS_DEBUG "${CXX_COMMON_FLAGS} -g")
->>>>>>> 0a4e6d83
 
 set(LinkDef "${AnalysisTools_DIR}/Core/include/LinkDef.h")
 set(RootDict "${CMAKE_BINARY_DIR}/RootDictionaries.cpp")
